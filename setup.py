#!/usr/bin/env python3

"""KDEpy installer script using setuptools.

See:
https://packaging.python.org/en/latest/distributing.html
https://github.com/pypa/sampleproject
"""

import os

import numpy as np
from Cython.Distutils import build_ext
from setuptools import Extension, setup

HERE = os.path.abspath(os.path.dirname(__file__))


def read(fname):
    return open(os.path.join(HERE, fname)).read()


setup(
    # name="KDEpy",
    # version=VERSION,
    description="Kernel Density Estimation in Python.",
    long_description=read("README.md"),
    long_description_content_type="text/markdown",
    url="https://github.com/tommyod/KDEpy",
    author="tommyod",
    author_email="tommy.odland@gmail.com",
    license="new BSD",
    # See https://pypi.python.org/pypi?%3Aaction=list_classifiers
    classifiers=[
        "Development Status :: 5 - Production/Stable",
        "License :: OSI Approved :: BSD License",
        "Programming Language :: Python :: 3.8",
        "Programming Language :: Python :: 3.9",
        "Programming Language :: Python :: 3.10",
        "Programming Language :: Python :: 3.11",
    ],
    packages=["KDEpy"],
<<<<<<< HEAD
    cmdclass=cmdclass,
    include_dirs=include_dirs,
    ext_modules=ext_modules,
=======
    install_requires=["numpy>=1.14.2", "scipy>=1.0.1", "matplotlib>=2.2.0"],
    cmdclass={"build_ext": build_ext},
    include_dirs=[np.get_include()],
    ext_modules=[Extension("cutils", ["KDEpy/cutils.pyx"])],
>>>>>>> 6319c4f0
)<|MERGE_RESOLUTION|>--- conflicted
+++ resolved
@@ -40,14 +40,7 @@
         "Programming Language :: Python :: 3.11",
     ],
     packages=["KDEpy"],
-<<<<<<< HEAD
-    cmdclass=cmdclass,
-    include_dirs=include_dirs,
-    ext_modules=ext_modules,
-=======
-    install_requires=["numpy>=1.14.2", "scipy>=1.0.1", "matplotlib>=2.2.0"],
     cmdclass={"build_ext": build_ext},
     include_dirs=[np.get_include()],
     ext_modules=[Extension("cutils", ["KDEpy/cutils.pyx"])],
->>>>>>> 6319c4f0
 )