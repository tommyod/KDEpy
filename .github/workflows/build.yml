--- conflicted
+++ resolved
@@ -14,7 +14,7 @@
       fail-fast: false
       matrix:
         os: [ubuntu-latest, macos-latest, windows-latest]
-        python-version: ['3.8', '3.9', '3.10', '3.11', '3.12']
+        python-version: ['3.8', '3.9', '3.10', '3.11', '3.12', '3.13']
 
     steps:
       - uses: actions/checkout@v4
@@ -35,12 +35,8 @@
       - name: Install dependencies
         run: |
           pip install --upgrade pip
-<<<<<<< HEAD
           pip install -e .[dev,test,lint]
-          pip install cibuildwheel==2.15.0
-=======
           pip install cibuildwheel==2.21.3
->>>>>>> 2a56505b
 
       - name: Run tests and linting
         run: |
@@ -50,18 +46,19 @@
 
       - name: Build wheels
         env:
-<<<<<<< HEAD
-          CIBW_BUILD: cp${{ matrix.python-version == '3.8' && '38' || matrix.python-version == '3.9' && '39' || matrix.python-version == '3.10' && '310' || matrix.python-version == '3.11' && '311' || matrix.python-version == '3.12' && '312' }}*
-=======
-          CIBW_BUILD: 'cp38-* cp39-* cp310-* cp311-* cp312-* cp313-*'
->>>>>>> 2a56505b
+          CIBW_BUILD: cp${{ matrix.python-version == '3.8' && '38' || 
+                            matrix.python-version == '3.9' && '39' || 
+                            matrix.python-version == '3.10' && '310' || 
+                            matrix.python-version == '3.11' && '311' || 
+                            matrix.python-version == '3.12' && '312' ||
+                            matrix.python-version == '3.32' && '313' }}*
           CIBW_ARCHS_MACOS: x86_64 arm64
           CIBW_SKIP: pp* *-musllinux_* *-manylinux_i686
         run: |
           python -m cibuildwheel --output-dir wheelhouse
 
       - name: Build source distribution
-        if: matrix.os == 'ubuntu-latest' && matrix.python-version == '3.11'
+        if: matrix.os == 'ubuntu-latest' && matrix.python-version == '3.13'
         run: |
           pip install build
           python -m build --sdist --outdir dist
@@ -76,7 +73,9 @@
 
   build_docs:
     runs-on: ubuntu-latest
-    if: github.event_name == 'push' && (github.ref == 'refs/heads/master' || github.ref == 'refs/heads/develop')
+    if: github.event_name == 'push' && 
+        (github.ref == 'refs/heads/master' || 
+        github.ref == 'refs/heads/develop')
     steps:
       - uses: actions/checkout@v4
       - name: Set up Python
